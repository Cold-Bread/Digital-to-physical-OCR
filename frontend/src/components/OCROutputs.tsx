import { Patient, OCRResult } from "../types/backendResponse";
import { useOCRStore } from "../store/useOCRStore";
import { useMemo } from "react";
import {
	DataGrid,
	GridColDef,
	GridCellEditStopReasons,
} from "@mui/x-data-grid";
import Fuse from "fuse.js";
import "./DataGrid.css"; // Import MUI DataGrid styling

interface OCROutputsProps {
	boxData: Patient[];
	selectedFile: File | null;
}

const OCROutputs = ({ boxData = [], selectedFile = null }: OCROutputsProps) => {
	const allOCRResults = useOCRStore((s) => s.allOCRResults || []);

	// Fuzzy matching setup
	const fuseOptions = {
		keys: ["name", "dob"],
		threshold: 0.3, // adjust for strictness
		includeScore: true,
	};
	const fuse = new Fuse(boxData, fuseOptions);

	const ocrData = useMemo(
		() => allOCRResults.filter((r) => !r.isPotentialDuplicate || r.isResolved),
		[allOCRResults]
	);

	// DataGrid columns for Patient (read-only)
	const boxColumns: GridColDef[] = [
		{ field: "name", headerName: "Name", flex: 1 },
		{ field: "dob", headerName: "DOB", flex: 1 },
		{
			field: "year_joined",
			headerName: "Year Joined",
			flex: 1,
			type: "number",
		},
		{ field: "last_dos", headerName: "Last DOS", flex: 1, type: "number" },
		{ field: "shred_year", headerName: "Shred Year", flex: 1, type: "number" },
		{
			field: "is_child_when_joined",
			headerName: "Child When Joined",
			flex: 1,
			type: "boolean",
			valueFormatter: (value: boolean) => (value ? "Yes" : "No"),
		},
		{ field: "box_number", headerName: "Box Number", flex: 1 },
	];
	const boxRows = boxData.map((row, idx) => ({ ...row, id: idx }));

	// DataGrid columns for OCR (editable)
	const ocrColumns: GridColDef[] = [
		{ field: "name", headerName: "Name", flex: 1, editable: true },
		{ field: "dob", headerName: "DOB", flex: 1, editable: true },
		{
			field: "score",
			headerName: "Confidence",
			flex: 1,
			valueFormatter: (value: number) =>
				value ? `${(value * 100).toFixed(1)}%` : "N/A",
		},
	];
	const ocrRows = ocrData.map((row, idx) => ({ ...row, id: idx }));

	// Fuzzy match status for each box row
	const getBoxRowClass = (patient: Patient) => {
		if (!patient || !patient.name) return "row-no-match";
		// Find best fuzzy match from OCR results
		let bestScore = 1;
		let bestType: "match" | "partial" | "none" = "none";
		for (const ocr of ocrData) {
			const results = fuse.search({ name: ocr.name ?? "", dob: ocr.dob ?? "" });
			if (results.length > 0) {
				const score = results[0].score ?? 1;
				if (score < 0.15) return "row-match"; // strong match
				if (score < bestScore) {
					bestScore = score;
					bestType = "partial";
				}
			}
		}
		return bestType === "partial" ? "row-partial-match" : "row-no-match";
	};

	// Handle OCR cell edits
	const handleOcrCellEditStop = (params: any) => {
		if (
			params.reason === GridCellEditStopReasons.enterKeyDown ||
			params.reason === GridCellEditStopReasons.cellFocusOut
		) {
			const { id, field, value } = params;
			const index = typeof id === "number" ? id : parseInt(id, 10);
			const updated = { ...ocrData[index] } as OCRResult;
			(updated as any)[field as keyof OCRResult] = value;
			// You may want to update the store here if you want edits to persist
			// For now, just log
			// updateOCRResult(index, updated);
			// If you want to update the store, implement updateOCRResult in your store
		}
	};

	return (
		<div className="outputs-container">
			<div className="main-table-container">
				<h3>Box Records</h3>
				<div style={{ height: 400, width: "100%" }}>
					<DataGrid
						rows={boxRows}
						columns={boxColumns}
						initialState={{
							pagination: { paginationModel: { pageSize: 10, page: 0 } },
						}}
						pageSizeOptions={[10, 25, 50]}
						disableRowSelectionOnClick
						getRowClassName={(params) => getBoxRowClass(params.row)}
						autoHeight
					/>
				</div>
			</div>

			<div className="side-table-container">
				<h3>OCR Results</h3>
				<div style={{ height: 400, width: "100%" }}>
					<DataGrid
						rows={ocrRows}
						columns={ocrColumns}
						initialState={{
							pagination: { paginationModel: { pageSize: 10, page: 0 } },
						}}
						pageSizeOptions={[10, 25, 50]}
						disableRowSelectionOnClick
						onCellEditStop={handleOcrCellEditStop}
						autoHeight
					/>
				</div>
			</div>
<<<<<<< HEAD
			{/* Image display code for reference purposes, remove in opWiggleImage branch */}
			{/* {selectedFile && (
				<div className="image-preview-container">
					<h3>Original Image</h3>
					<img
						src={URL.createObjectURL(selectedFile)}
						alt="Original document"
						className="image-preview"
					/>
				</div>
			)} */}
=======
>>>>>>> 169030cd
		</div>
	);
};

export default OCROutputs;<|MERGE_RESOLUTION|>--- conflicted
+++ resolved
@@ -139,20 +139,6 @@
 					/>
 				</div>
 			</div>
-<<<<<<< HEAD
-			{/* Image display code for reference purposes, remove in opWiggleImage branch */}
-			{/* {selectedFile && (
-				<div className="image-preview-container">
-					<h3>Original Image</h3>
-					<img
-						src={URL.createObjectURL(selectedFile)}
-						alt="Original document"
-						className="image-preview"
-					/>
-				</div>
-			)} */}
-=======
->>>>>>> 169030cd
 		</div>
 	);
 };
